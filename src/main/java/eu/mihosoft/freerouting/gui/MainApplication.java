--- conflicted
+++ resolved
@@ -24,11 +24,8 @@
 package eu.mihosoft.freerouting.gui;
 
 import eu.mihosoft.freerouting.board.TestLevel;
-<<<<<<< HEAD
 import eu.mihosoft.freerouting.constants.Constants;
-=======
 import eu.mihosoft.freerouting.interactive.InteractiveActionThread;
->>>>>>> ae99cde6
 import eu.mihosoft.freerouting.interactive.ThreadActionListener;
 import eu.mihosoft.freerouting.logger.FRLogger;
 
@@ -477,18 +474,9 @@
         }
     }
     static final String WEB_FILE_BASE_NAME = "http://www.freerouting.mihosoft.eu";
-<<<<<<< HEAD
-
 
     static final String VERSION_NUMBER_STRING = 
         "v" + Constants.FREEROUTING_VERSION
             + " (version by mihosoft.eu, build-date: "
             + Constants.FREEROUTING_BUILD_DATE +")";
-=======
-    /**
-     * Change this string when creating a new version
-     * todo: maybe migrate to 2020.03 version convention?
-     */
-    static final String VERSION_NUMBER_STRING = "v1.4.1";
->>>>>>> ae99cde6
-}
+}